--- conflicted
+++ resolved
@@ -2,11 +2,7 @@
 <html>
 <head>
   <meta charset='utf-8' />
-<<<<<<< HEAD
-  <title>hypermerge 0.2.1 | Documentation</title>
-=======
   <title>hypermerge 0.3.0 | Documentation</title>
->>>>>>> 490588ea
   <meta name='viewport' content='width=device-width,initial-scale=1'>
   <link href='assets/bass.css' type='text/css' rel='stylesheet' />
   <link href='assets/style.css' type='text/css' rel='stylesheet' />
@@ -18,11 +14,7 @@
       <div id='split-left' class='overflow-auto fs0 height-viewport-100'>
         <div class='py1 px2'>
           <h3 class='mb0 no-anchor'>hypermerge</h3>
-<<<<<<< HEAD
-          <div class='mb1'><code>0.2.1</code></div>
-=======
           <div class='mb1'><code>0.3.0</code></div>
->>>>>>> 490588ea
           <input
             placeholder='Filter'
             id='filter-input'
